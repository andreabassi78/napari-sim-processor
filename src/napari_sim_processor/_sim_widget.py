"""
Created on Tue Jan 25 16:34:41 2022

@authors: Andrea Bassi @Polimi, Mark Neil @ImperialCollege
"""
from widget_settings import Setting, Combo_box
from baseSimProcessor import pytorch, cupy
from hexSimProcessor import HexSimProcessor
<<<<<<< HEAD
=======
from raSimProcessor import RaSimProcessor
>>>>>>> f34baad8
from convSimProcessor import ConvSimProcessor
import napari
from qtpy.QtWidgets import QVBoxLayout, QSplitter, QHBoxLayout, QWidget, QPushButton, QLineEdit
from qtpy.QtCore import Qt
from napari.layers import Image
import numpy as np
from napari.qt.threading import thread_worker
from magicgui.widgets import FunctionGui
from magicgui import magicgui, magic_factory
import warnings
import time
from superqt.utils import qthrottled
from enum  import Enum


class Sim_modes(Enum):
    SIM = 1
    HEXSIM = 2
    RASIM = 3


class Accel(Enum):
    USE_NUMPY = 1
    USE_TORCH = 2
    USE_CUPY = 3 
    
    @classmethod
    def available(cls):
        '''
        Returns a new Enum with the available cpu/gpu accelerations 
        '''
        available_list = [cls.USE_NUMPY]
        if pytorch: available_list.append(cls.USE_TORCH),
        if cupy: available_list.append(cls.USE_CUPY) 
        available_members = {member.name:member.value for member in available_list}
        return Enum('AvailableAccel', available_members)
    

def reshape_init(reshape_widget: FunctionGui):
    @reshape_widget.input_image.changed.connect
    def _on_image_changed(input_image: Image):
        shape = input_image.data.shape
        ndim = len(shape)
        if ndim < 3:
            raise(ValueError('Please select a >3D image'))
        sz,sy,sx = shape[-3::]
        reshape_widget.z.value = sz
        reshape_widget.y.value = sy
        reshape_widget.x.value = sx
        sp = shape[-4]  if ndim >3 else 1
        reshape_widget.phases.value = sp
        sa = shape[-5] if ndim > 4 else 1 
        reshape_widget.angles.value = sa
        if ndim > 5:
            raise(ValueError('Stack dimension >5D not supported'))
            

@magic_factory(widget_init=reshape_init,
               call_button="Reshape stack",
               x={'max': 4096},
               y={'max': 4096},
               input_order={"choices": ['apzyx', 'pazyx', 'pzayx', 'azpyx', 'zapyx', 'zpayx']},
               )
def reshape(viewer: napari.Viewer,
            input_image: Image,
            input_order = 'apzyx',
            angles:int=1, phases:int=1,
            z:int=1, y:int=1, x:int=1
            ):
    '''
    Reshape image to a 5D stack (angle,phase,z,y,x).
    Parameters
    ----------
    viewer : napari.Viewer
        Current viewer
    input_image : Image
        Input image to reshape.
    input_order : str
        Order of the input image. 
        a (angles), p (phases),
        z (slices), y-x (pixels)
        The default is 'apzyx'.
    angles : int
        Number of angles in the reshaped image. 
    phases : int
        Number of phases in the reshaped image. 
    z : int
        Number of slices in the reshaped image. 
    y : int
        Number of y pixels in the reshaped image. 
    x : int
        Number of x pixels in the reshaped image. It is automatically found on image change.
    '''
    data = input_image.data
    if angles*phases*z*y*x != data.size:
        raise(ValueError('Input image cannot be reshaped to the given values'))
    else:
        if input_order == 'apzyx':
            rdata = data.reshape(angles, phases, z, y, x)
        elif input_order == 'pazyx':
            #rdata = np.swapaxes(data.reshape(phases, angles, z, y, x),0,1)
            rdata = np.moveaxis(data.reshape(phases, z, angles, y, x),[0,1],[1,0])
        elif input_order == 'pzayx':
            rdata = np.moveaxis(data.reshape(phases, z, angles, y, x),[0,1,2],[1,2,0])
        elif input_order == 'azpyx':
            rdata = np.moveaxis(data.reshape(angles, z, phases, y, x), [1, 2], [2, 1])
        elif input_order == 'zapyx':
            rdata = np.moveaxis(data.reshape(z, angles, phases, y, x), [0, 1, 2], [2, 0, 1])
        elif input_order == 'zpayx':
            rdata = np.moveaxis(data.reshape(z, phases, angles, y, x), [0, 2], [2, 0])
        else:
            raise(ValueError('Input stack order reshaping not implemented'))
        input_image.data = rdata
        viewer.dims.axis_labels = ["angle", "phase", "z", "y","x"]
        viewer.dims.set_point(axis=[0,1,2], value=[0,0,0]) #raises ValueError in napari versions <0.4.13 


<<<<<<< HEAD
@magic_factory    
def choose_layer(image: Image):
        pass #TODO: substitute with a qtwidget without magic functions 
=======

@magic_factory    
def choose_layer(image: Image):
        pass

>>>>>>> f34baad8


class SimAnalysis(QWidget):
    '''
    A Napari plugin for the reconstruction of Structured Illumination microscopy (SIM) data with GPU acceleration (with pytorch, if installed).
    Currently supports:    
   - conventional data with improved resolution in 1D (1 angle, 3 phases)
   - conventional data with a generic number of angles and phases
   - hexagonal SIM (1 angle, 7 phases).
    Accepts image stacks organized in 5D (angle,phase,z,y,x).
    For stacks with multiple z-frames each plane is processed as described in:
	https://doi.org/10.1098/rsta.2020.0162
    '''

    name = 'SIM_Analysis'
    
    def __init__(self, napari_viewer):
        self.viewer = napari_viewer
        super().__init__()
        self.setup_ui() # run setup_ui before instanciating the settings
        self.start_sim_processor()
        self.viewer.dims.events.current_step.connect(self.on_step_change)
        
        
    def setup_ui(self):     
        def add_section(_layout):
            splitter = QSplitter(Qt.Vertical)
            _layout.addWidget(splitter)
            #_layout.addWidget(QLabel(_title))
        # initialize layout
        layout = QVBoxLayout()
        self.setLayout(layout)
        top_layout = QVBoxLayout()
        bottom_layout = QHBoxLayout()
        layout.addLayout(top_layout)
        layout.addLayout(bottom_layout)
        left_layout = QVBoxLayout()
        bottom_layout.addLayout(left_layout)
        right_layout = QVBoxLayout()
        bottom_layout.addLayout(right_layout)
        # Fill top layout
        self.choose_layer_widget = choose_layer()
        self.choose_layer_widget.call_button.visible = False
        self.add_magic_function(self.choose_layer_widget, top_layout)
<<<<<<< HEAD
        select_button = QPushButton('Select image layer')
        select_button.clicked.connect(self.select_layer)
        top_layout.addWidget(select_button)
=======
>>>>>>> f34baad8
        # Fill bottom-left layout
        self.sim_mode = Combo_box(name = 'Mode', choices = Sim_modes, layout=left_layout,
                                  write_function = self.reset_processor)
        self.phases_number = Setting('phases', dtype=int, initial=7, layout=left_layout, 
                              write_function = self.reset_processor)
        self.angles_number = Setting('angles', dtype=int, initial=1, layout=left_layout, 
                              write_function = self.reset_processor)
        self.magnification = Setting('M', dtype=float, initial=60,  
                                      layout=left_layout, write_function = self.setReconstructor)
        self.NA = Setting('NA', dtype=float, initial=1.05, layout=left_layout, 
                                       write_function = self.setReconstructor)
        self.n = Setting(name ='n', dtype=float, initial=1.33,  spinbox_decimals=2,
                                      layout=left_layout, write_function = self.setReconstructor)
        self.wavelength = Setting('\u03BB', dtype=float, initial=0.570,
                                       layout=left_layout,  spinbox_decimals=2, unit = '\u03BCm',
                                       write_function = self.setReconstructor)
        self.pixelsize = Setting('pixel size', dtype=float, initial=6.50, layout=left_layout,
                                  spinbox_decimals=2, unit = '\u03BCm',
                                  write_function = self.setReconstructor)
        self.dz = Setting('dz', dtype=float, initial=0.55, layout=left_layout,
                                  spinbox_decimals=2, unit = '\u03BCm',
                                  write_function = self.rescaleZ)
        self.alpha = Setting('alpha', dtype=float, initial=0.5,  spinbox_decimals=2, 
                              layout=left_layout, write_function = self.setReconstructor)
        self.beta = Setting('beta', dtype=float, initial=0.980, spinbox_step=0.01, 
                             layout=left_layout,  spinbox_decimals=3,
                             write_function = self.setReconstructor)
        self.w = Setting('w', dtype=float, initial=0.2, layout=left_layout,
                              spinbox_decimals=2,
                              write_function = self.setReconstructor)
        self.eta = Setting('eta', dtype=float, initial=0.65,
                            layout=left_layout, spinbox_decimals=3, spinbox_step=0.01,
                            write_function = self.setReconstructor)
        self.group = Setting('group', dtype=int, initial=30, vmin=1,
                            layout=left_layout,
                            write_function = self.setReconstructor)
        self.use_phases = Setting('use phases', dtype=bool, initial=True, layout=left_layout,                         
                                   write_function = self.setReconstructor)
        self.find_carrier = Setting('find carrier', dtype=bool, initial=True,
                                     layout=left_layout, 
                                     write_function = self.setReconstructor) 
        # Fill bottom-right layout    
        self.carrier_idx = Setting('carrier index', dtype=int, initial=0,
                                   layout=right_layout, vmin = 0,
                                   write_function = self.show_functions
                                   )
        self.showXcorr = Setting('Show Xcorr', dtype=bool, initial=False,
                                     layout=right_layout,
                                     write_function = self.show_functions
                                     )
        self.showSpectrum = Setting('Show Spectrum', dtype=bool, initial=False,
                                     layout=right_layout,
                                     write_function = self.show_functions
                                     )
        self.showWiener = Setting('Show Wiener filter', dtype=bool, initial=False,
                                     layout=right_layout,
                                     write_function = self.show_functions
                                     )
        self.showEta = Setting('Show Eta circle', dtype=bool, initial=False,
                                     layout=right_layout,
                                     write_function = self.show_functions
                                     )
        self.showCarrier = Setting('Show Carrier', dtype=bool, initial=False,
                                     layout=right_layout,
                                     write_function = self.show_functions
                                     )
        self.keep_calibrating = Setting('Continuos Calibration', dtype=bool, initial=False,
                                     layout=right_layout, 
                                     write_function = self.setReconstructor)
        self.batch = Setting('Batch Reconstruction', dtype=bool, initial=False,
                                     layout=right_layout, 
                                     write_function = self.setReconstructor)
        # creates the cpu/gpu acceleration combobox with only the availbale ones
        self.proc = Combo_box(name = 'Accel', choices = Accel.available(),
                                  layout=right_layout,
                                  write_function = self.setReconstructor)    
        # buttons
        buttons_dict = {'Select image layer': self.select_layer,
                        'Widefield': self.calculate_WF_image,
                        'Calibrate': self.calibration,
                        'Plot calibration phases':self.find_phaseshifts,
                        'SIM reconstruction': self.single_plane_reconstruction,
                        'Stack SIM reconstruction': self.stack_reconstruction,
                        'Stack demodulation': self.stack_demodulation,
                        }
        for button_name, call_function in buttons_dict.items():
            button = QPushButton(button_name)
            button.clicked.connect(call_function)
            right_layout.addWidget(button)
        self.messageBox = QLineEdit()
        layout.addWidget(self.messageBox, stretch=True)
        self.messageBox.setText('Messages')
    
        
    def add_magic_function(self, widget, _layout):
        self.viewer.layers.events.inserted.connect(widget.reset_choices)
        self.viewer.layers.events.removed.connect(widget.reset_choices)
        _layout.addWidget(widget.native)
<<<<<<< HEAD


    #@magicgui(call_button='Select image layer')    
    def select_layer(self, image: Image):
=======
        
    
    def select_layer(self):
>>>>>>> f34baad8
        '''
        Selects a Image layer after checking that it contains raw sim data organized
        as a 5D stack (angle,phase,z,y,x).
        Stores the name of the image in self.imageRaw_name, which is used frequently in the other methods.
        Parameters
        ----------
        image : napari.layers.Image
            The image layer to process, it contains the raw data 
<<<<<<< HEAD
        ''' 
        image = self.choose_layer_widget.image.value
        if not isinstance(image, Image):
            raise(KeyError('Please select a image stack'))
=======
        '''
        print(self.choose_layer_widget)
        print(self.choose_layer_widget.image.value)
        image = self.choose_layer_widget.image.value

        if not isinstance(image, Image):
            print('Please select a correct image stack')
            return
>>>>>>> f34baad8
        if hasattr(self,'imageRaw_name'):
            delattr(self,'imageRaw_name')
        data = image.data
        if data.ndim != 5:
            raise(KeyError('Please select a 5D(angle,phase,z,y,x) stack'))
        self.imageRaw_name = image.name
        sa,sp,sz,sy,sx = image.data.shape
        # if not sy == sx:
        #     raise(KeyError('Non-square images are not supported'))
        self.angles_number.val = sa
        self.phases_number.val = sp
        self.viewer.dims.axis_labels = ["angle", "phase", "z", "y","x"]
        self.rescaleZ()
        self.center_stack(image)
        self.move_layer_to_top(image)
        self.reset_processor()
        print(f'Selected image layer: {image.name}')
    
    
    def reset_processor(self,*args):
        '''
        Reset the processor and starts it (stops it if existing). 
        Disables xcorr,spectrum and circle.
        ''' 
        self.start_sim_processor()
        self.showXcorr.val = False
        self.showWiener.val = False
        self.showSpectrum.val = False
        self.showEta.val = False
        self.showCarrier.val = False
        self.keep_calibrating.val = False
        
            
    def rescaleZ(self):
        '''
        changes the z-scale of all the Images in layer with shape >=3D
        '''
        self.zscaling = self.dz.val /(self.pixelsize.val/self.magnification.val)
        for layer in self.viewer.layers:
            if isinstance(layer, Image):
                if layer.ndim >=3:
                    scale = layer.scale 
                    scale[-3] = self.zscaling
                    layer.scale = scale
                    
      
    def center_stack(self, image_layer):
        '''
        centers a >3D stack in z,y,x 
        '''
        data = image_layer.data
        if data.ndim >2:
            current_step = list(self.viewer.dims.current_step)
            for dim_idx in [-3,-2,-1]:
                current_step[dim_idx] = data.shape[dim_idx]//2
            self.viewer.dims.current_step = current_step                
           
            
    @qthrottled (timeout=10)
    def on_step_change(self, *args):
        if self.is_image_in_layers():
            t0 = time.time()
            if self.step_changed(0,2,3,4):
                self.setReconstructor()
<<<<<<< HEAD
            delta_t = time.time() - t0
            self.on_step_change.set_timeout(int(delta_t)+1)
=======
            delta_t = int(time.time() - t0)
            self.on_step_change.set_timeout(delta_t)
>>>>>>> f34baad8


    def step_changed(self, *step_indexes):
        """
        Returns True if any of the steps with indexes in step_indexes has changed
        """
        if not hasattr(self, '_step'):
            self._step = (0,0,0,0,0)
        current_step = self.viewer.dims.current_step
        changed = False
        for step_idx in step_indexes:
            if self._step[step_idx] != current_step[step_idx]:
                changed = True
        self._step = current_step
        return changed
            
   
    def show_image(self, image_values, im_name, **kwargs):
        '''
        creates a new Image layer with image_values as data
        or updates an existing layer, if 'hold' in kwargs is True 
        '''
        if 'scale' in kwargs.keys():    
            scale = kwargs['scale']
        else:
            scale = [1.]*image_values.ndim
        if 'colormap' in kwargs.keys():
            colormap = kwargs['colormap']
        else:
            colormap = 'gray'    
        if kwargs.get('hold') is True and im_name in self.viewer.layers:
            layer = self.viewer.layers[im_name]
            layer.data = image_values
            layer.scale = scale
        else:  
            layer = self.viewer.add_image(image_values,
                                            name = im_name,
                                            scale = scale,
<<<<<<< HEAD
                                            colormap = colormap,
                                            )
=======
                                            colormap = colormap)
>>>>>>> f34baad8
            layer.interpolation2d = 'spline36'
        self.center_stack(image_values)
        # self.move_layer_to_top(layer)
        if kwargs.get('autoscale') is True:
            layer.reset_contrast_limits()
        return layer


    def remove_layer(self, layer):
        if layer in self.viewer.layers:
            self.viewer.layers.remove(layer.name)    
    
    
    def move_layer_to_top(self, layer_to_move):
        '''
        Moves the layer to the top of the viewer and selects it
        '''
        for idx,layer in enumerate(self.viewer.layers):
            #couldn't find a way to get the index of a certain layer directly from the Layer object
            if layer is layer_to_move:
                self.viewer.layers.move(idx, len(self.viewer.layers))
                layer.visible = True
                if isinstance(layer, Image):
                    self.viewer.layers.selection = [layer]
    
    
    def make_layers_visible(self, *layers_list):
        '''
        Makes all the passed layers visible, while making all the others invisible
        '''
        for layer in self.viewer.layers:
            if layer in layers_list:
                layer.visible = True
            else:
                layer.visible = False    
    
    
    def is_image_in_layers(self):
        '''
        Checks if the raw image has been selected
        '''
        if hasattr(self, 'imageRaw_name'):
            if self.imageRaw_name in self.viewer.layers:
                return True
        return False   
    
    
    def get_hyperstack(self):
        '''
        Returns the full 5D (angles,phases,z,y,x) raw image stack
        '''
        try:
            return self.viewer.layers[self.imageRaw_name].data
        except:
            raise(KeyError('Please select a valid stack'))
    
    
    def get_current_ap_stack(self):
        '''
        Returns the 4D raw image (angles,phases,y,x) stack at the z value selected in the viewer  
        '''
        fullstack = self.get_hyperstack()
        z_index = int(self.viewer.dims.current_step[2])
        s = fullstack.shape
        assert z_index < s[-3], 'Please choose a valid z step for the selected stack'
        stack = fullstack[:,:,z_index,:,:]
        return stack
    
    
    def get_current_stack_for_calibration(self):
        '''
        Returns the 4D raw image (angles,phases,y,x) stack at the z value selected in the viewer  
        '''
        data = self.get_hyperstack()
        dshape = data.shape
        zidx = int(self.viewer.dims.current_step[2])
        delta = self.group.val // 2
        remainer = self.group.val % 2
        zmin = max(zidx-delta,0)
        zmax = min(zidx+delta+remainer,dshape[2])
        new_delta = zmax-zmin
        data = data[...,zmin:zmax,:,:]
        phases_angles = self.phases_number.val*self.angles_number.val
        rdata = data.reshape(phases_angles, new_delta, dshape[-2],dshape[-1])            
        cal_stack = np.swapaxes(rdata, 0, 1).reshape((phases_angles * new_delta, dshape[-2],dshape[-1]))
        return cal_stack
        
    
    def get_current_image(self):
        '''
        Returns the 2D raw image stack at the z, angle and phase values selected in the viewer  
        '''
        hs = self.get_hyperstack()
        z_index = int(self.viewer.dims.current_step[2])
        phase_index = int(self.viewer.dims.current_step[1])
        angle_index = int(self.viewer.dims.current_step[0])   
        img0 = hs[angle_index,phase_index,z_index,:,:]
        return(img0)
    
    
    def start_sim_processor(self):
        ''''
        Creates an instance of the Processor
        '''
        if self.is_image_in_layers():
            self.isCalibrated = False
            if hasattr(self, 'h'):
                self.stop_sim_processor()
                self.start_sim_processor()
            else:
                if self.sim_mode.current_data == Sim_modes.HEXSIM.value:  
                    self.h = HexSimProcessor(self.phases_number.val)  
                    k_shape = (3,1)
                elif self.sim_mode.current_data == Sim_modes.SIM.value and self.phases_number.val >= 3 and self.angles_number.val > 0:
                    self.h = ConvSimProcessor(angleSteps=self.angles_number.val,
                                              phaseSteps=self.phases_number.val)
                    k_shape = (self.angles_number.val,1)
                elif self.sim_mode.current_data == Sim_modes.RASIM.value:
                    self.h = RaSimProcessor(self.phases_number.val)
                    k_shape = (2, 1)
                else:
                    raise(ValueError("Invalid phases or angles number"))
                self.carrier_idx.set_min_max(0,k_shape[0]-1) # TODO connect carrier idx to angle if Sim_mode == SIM
                self.h.debug = False
                self.setReconstructor() 
                self.kx_input = np.zeros(k_shape, dtype=np.single)
                self.ky_input = np.zeros(k_shape, dtype=np.single)
                self.p_input = np.zeros(k_shape, dtype=np.single)
                self.ampl_input = np.zeros(k_shape, dtype=np.single)

            
    def stop_sim_processor(self):
        if hasattr(self, 'h'):
            delattr(self, 'h')

   
    def setReconstructor(self,*args):
        '''
        Sets the attributes of the Processor
        Executed frequently, upon update of several settings
        '''
        if hasattr(self, 'h'):   
            self.h.usePhases = self.use_phases.val
            self.h.magnification = self.magnification.val
            self.h.NA = self.NA.val
            self.h.n = self.n.val
            self.h.wavelength = self.wavelength.val
            self.h.pixelsize = self.pixelsize.val
            self.h.alpha = self.alpha.val
            self.h.beta = self.beta.val
            self.h.w = self.w.val
            self.h.eta = self.eta.val
            if not self.find_carrier.val:
                self.h.kx = self.kx_input
                self.h.ky = self.ky_input
            if self.keep_calibrating.val:
                self.calibration()
            self.show_functions()
          
           
    def show_wiener(self, *args):
        """
        Shows the Wiener filter 
        """
        if self.is_image_in_layers():
            imname = 'Wiener_' + self.imageRaw_name
            if self.isCalibrated and self.showWiener.val:
                
                img = self.h.wienerfilter
                swy,swx = img.shape
                self.show_image(img[swy//2-swy//4:swy//2+swy//4,swx//2-swx//4:swx//2+swx//4],
                                imname, hold = True, scale=[1,1])
            elif not self.showWiener.val and imname in self.viewer.layers:
                self.remove_layer(self.viewer.layers[imname])
                       
       
    def show_spectrum(self, *args):
        """
        Calculates and shows the power spectrum of the image
        """
        from numpy.fft import fft2, fftshift
        if self.is_image_in_layers():
            imname = 'Spectrum_' + self.imageRaw_name
            if self.showSpectrum.val:
                img0 = self.get_current_image()
                epsilon = 1e-10
                ps = np.log((np.abs(fftshift(fft2(img0))))**2+epsilon)
                self.show_image(ps, imname, hold = True)
            elif not self.showSpectrum.val and imname in self.viewer.layers:
                self.remove_layer(self.viewer.layers[imname])
       
    
    def show_xcorr(self, *args):
        """
        Show the crosscorrelation of the low and high pass filtered version of the raw images,
        used forfinding the carrier
        """
        if self.is_image_in_layers():
            imname = 'Xcorr_' + self.imageRaw_name
            if self.showXcorr.val and hasattr(self,'h'):
                im = self.get_current_stack_for_calibration()
                # choose the gpu acceleration
                if self.proc.current_data == Accel.USE_TORCH.value:
                    ixf = np.squeeze(self.h.crossCorrelations_pytorch(im)) #TODO check if traspose or flip should be added
                elif self.proc.current_data == Accel.USE_CUPY.value:
                    ixf = np.squeeze(self.h.crossCorrelations_cupy(im))
                else:
                    ixf = np.squeeze(self.h.crossCorrelations(im))
                # show the selected carrier
                if ixf.ndim >2:
                    carrier_idx = self.carrier_idx.val
                    ixf =ixf [carrier_idx,:,:]   
                else:
                    self.carrier_idx.set_min_max(0,0)
                self.show_image(ixf, imname, hold = True,
                                colormap ='twilight', autoscale = True)
            elif not self.showXcorr.val and imname in self.viewer.layers:
                self.remove_layer(self.viewer.layers[imname])
    
    
    def show_functions(self, *args):
        self.show_wiener()
        self.show_spectrum()
        self.show_xcorr()
        self.show_carrier()
        self.show_eta()

    
    def calculate_kr(self,N):  
        '''
        Parameter:
            N: number of pixels of the image
        Returns: 
            cutoff: pupil cutoff frequency in pixels number
            dk: sampling in spatial frequancy domain
        '''
        dx = self.h.pixelsize / self.h.magnification  # Sampling in image plane
        res = self.h.wavelength / (2 * self.h.NA)
        cutoff = 1 # coherent cutoff frequency
        oversampling = res / dx
        dk = oversampling / (N / 2) # k space is normalised to coherent cutoff
        cutoff_in_pixels = cutoff / dk
        return cutoff_in_pixels, dk   
      
    
    def show_carrier(self, *args):
        '''
        Draws the carrier frenquencies in a shape layer
        '''
        if self.is_image_in_layers() :
            name = f'carrier_{self.imageRaw_name}'
            if self.showCarrier.val and self.isCalibrated:
                Nx = self.h.Nx
                Ny = self.h.Ny
                cutoff, dkx = self.calculate_kr(Nx)
                cutoff, dky = self.calculate_kr(Ny)
                kxs = self.h.kx
                kys = self.h.ky
                pc = np.zeros((len(kxs),2))
                radii = []
                colors = []
                for idx, (kx,ky) in enumerate(zip(kxs,kys)):
<<<<<<< HEAD
                    pc[idx,0] = ky[0] / dky + Ny/2
                    pc[idx,1] = kx[0] / dkx + Nx/2
                    radii.append(((Nx + Ny) // 60, (Nx + Ny) // 60)) # radius of the displayed circle
                layer=self.add_circles(pc, radii, name, color='red')
=======
                    pc[idx,0] = ky[0] / dk + N/2
                    pc[idx,1] = kx[0] / dk + N/2
                    radii.append(self.h.N // 30) # radius of the displayed circle
                    if idx == self.carrier_idx.val:
                        colors.append('red')
                    else:
                        colors.append('yellow')
                layer=self.add_circles(pc, radii, name, color=colors)
>>>>>>> f34baad8
                self.move_layer_to_top(layer) 
                # kr = np.sqrt(kxs**2+kys**2)
                # print('Carrier magnitude / cut off:', *kr/cutoff*dk)
            elif name in self.viewer.layers:
                self.remove_layer(self.viewer.layers[name])
    
             
    def show_eta(self):
        '''
        Shows two circles with radius eta (green circle), 
        and with the radius of the pupil (blue), NA/lambda 
        '''
        if self.is_image_in_layers():
            name = f'eta_circle_{self.imageRaw_name}'
            centres = []
            radii = []
            colors = []
            if self.showEta.val:
                Nx = self.h.Nx
                Ny = self.h.Ny
                cutoffx, dkx   = self.calculate_kr(Nx)
                cutoffy, dky   = self.calculate_kr(Ny)
                eta_radiusx = 1.9 * self.h.eta * cutoffx
                eta_radiusy = 1.9 * self.h.eta * cutoffy
                centres.append(np.array([Ny/2,Nx/2]))
                radii.append((eta_radiusy, eta_radiusx))
                colors.append('green')
                centres.append(np.array([Ny/2,Nx/2]))
                radii.append((2 * cutoffy, 2 * cutoffx))
                colors.append('blue')
                layer=self.add_circles(centres, radii, shape_name=name, color=colors)
                self.move_layer_to_top(layer)
            elif name in self.viewer.layers:
                self.remove_layer(self.viewer.layers[name])   


    def add_circles(self, locations, radii,
                    shape_name='shapename', color='blue', hold=False):
        '''
        Creates a circle in a layer with yx coordinates speciefied in each row of locations
        
        Parameters
        ----------
        locations : np.array
            yx coordinates of the centers. 
        shape_name : str
            name of the new Shape
        radii : int
            radii of the circles.
        color : list of or single instance of str or RGBA list
            color of the circles.
        hold : bool
            if True updates the existing layer, with name shape_name,
            without creating a new layer
        '''
        ellipses = []
        for center, radius in zip(locations, radii):
            bbox = np.array([center + np.array([radius[0], radius[1]]),
                             center + np.array([radius[0], -radius[1]]),
                             center + np.array([-radius[0], -radius[1]]),
                             center + np.array([-radius[0], radius[1]])]
                            )
            ellipses.append(bbox)
        
        if shape_name in self.viewer.layers: 
            circles_layer = self.viewer.layers[shape_name]
            if hold:
                circles_layer.add_ellipses(ellipses, edge_color=color)
            else:
                circles_layer.data = ellipses
        else:  
            circles_layer = self.viewer.add_shapes(name=shape_name,
                                   edge_width = 1.3,
                                   face_color = [1, 1, 1, 0])
            circles_layer.add_ellipses(ellipses, edge_color=color)
        return circles_layer
    
    
    def showCalibrationTable(self):
        import pandas as pd
        headers= ['kx_in','ky_in','kx','ky','phase','amplitude']
        vals = [self.kx_input, self.ky_input,
                self.h.kx, self.h.ky,
                self.h.p,self.h.ampl]
        table = pd.DataFrame([vals] , columns = headers )
        print(table)
            
        
    def stack_demodulation(self, *args):
        '''
        Demodulates the data as proposed in Neil et al, Optics Letters 1997.
        '''
        assert self.isCalibrated, 'SIM processor not calibrated'    
        
        fullstack = self.get_hyperstack()
        sa,sp,sz,sy,sx = fullstack.shape
        phases_angles = sa*sp
        pa_stack = fullstack.reshape(phases_angles, sz, sy, sx)
        paz_stack = np.swapaxes(pa_stack, 0, 1).reshape((phases_angles*sz, sy, sx))
        if self.proc.current_data == Accel.USE_TORCH.value:
            demodulation_function = self.h.filteredOSreconstruct_pytorch
        elif self.proc.current_data == Accel.USE_CUPY.value:
            demodulation_function = self.h.filteredOSreconstruct_cupy
        else:
            demodulation_function = self.h.filteredOSreconstruct
        demodulated = demodulation_function(paz_stack)
        if demodulated.ndim < 3:
            demodulated = demodulated[np.newaxis, :]
        imname = 'Demodulated_' + self.imageRaw_name
        scale = [self.zscaling,1,1]
        self.show_image(demodulated, imname, scale=scale, hold=True, autoscale=True)
        #print('Stack demodulation completed')
        
    
    def calculate_WF_image(self):
        '''
        Calculates and shows the widefield image from the raw 5D image stack.
        It averages the data on all phases and angles.
        Shows the resulting 3D image stack as an Image layer of the viewer.
        '''
        imageWFdata = np.mean(self.get_hyperstack(), axis=(0,1))
        imname = 'WF_' + self.imageRaw_name
        scale = self.viewer.layers[self.imageRaw_name].scale
        self.show_image(imageWFdata, imname, scale = scale[2:], hold = True, autoscale = True)
        
    
    def calibration(self, *args):
        '''
        Performs the data calibration using the Processor (self.h).
        It is performed on a stack of images around the frame selected in the viewer.
        The size of the stack is the value specified in the "group" Setting.
        *args is to avoid conflic with the add_timer decorator
        '''
        if hasattr(self, 'h'):
            imRaw = self.get_current_stack_for_calibration()
            start_time = time.time()
            if self.proc.current_data == Accel.USE_TORCH.value:
                self.h.calibrate_pytorch(imRaw,self.find_carrier.val)
            elif self.proc.current_data == Accel.USE_CUPY.value:
                self.h.calibrate_cupy(imRaw, self.find_carrier.val)
            else:
                self.h.calibrate(imRaw,self.find_carrier.val)
            elapsed_time = time.time() - start_time
            self.messageBox.setText(f'Calibration time {elapsed_time:.3f}s')
            self.isCalibrated = True
            if self.find_carrier.val: # store the value found   
                self.kx_input = self.h.kx  
                self.ky_input = self.h.ky
                self.p_input = self.h.p
                self.ampl_input = self.h.ampl 
            self.show_functions()
            
                   
    def single_plane_reconstruction(self):
        '''
        Performs SIM reconstruction on the selected z plane.
        '''
        assert self.isCalibrated, 'SIM processor not calibrated, unable to perform SIM reconstruction'
        current_image = self.get_current_ap_stack()
        dshape= current_image.shape
        phases_angles = self.phases_number.val*self.angles_number.val
        rdata = current_image.reshape(phases_angles, dshape[-2],dshape[-1])
        if self.proc.current_data == Accel.USE_TORCH.value:
            imageSIM = self.h.reconstruct_pytorch(rdata.astype(np.float32)) #TODO:this is left after conversion from torch
        elif self.proc.current_data == Accel.USE_CUPY.value:
            imageSIM = self.h.reconstruct_cupy(rdata.astype(np.float32))  # TODO:this is left after conversion from torch
        else:
            imageSIM = self.h.reconstruct_rfftw(rdata)
        imname = 'SIM_' + self.imageRaw_name
        self.show_image(imageSIM, im_name=imname, scale=[0.5,0.5], hold =True, autoscale = True)
    
    
    def stack_reconstruction(self):
        '''
        Performs SIM reconstruction on entire data (5D raw image stack).
        Performs plane-by-plane reconstruction (_stack_reconstruction), 
            calibrating the Processor continuosly if "Continuous calibration" checkbox is selected
        Performs batch reconstruction if "Batch reconstrction" checkbox is selected
        '''
        def update_sim_image(stack):
            imname = 'SIMstack_' + self.imageRaw_name
            scale = [self.zscaling, 0.5, 0.5]
            self.show_image(stack, im_name=imname, scale=scale, hold = True, autoscale = True)
        
        @thread_worker(connect={'returned': update_sim_image})
        def _stack_reconstruction():
            warnings.filterwarnings('ignore')
            start_time = time.time()
            stackSIM = np.zeros([sz,2*sy,2*sx], dtype=np.single)
            for zidx in range(sz):
                phases_stack = np.squeeze(pa_stack[:,zidx,:,:])
                if self.keep_calibrating.val:
                    delta = self.group.val // 2
                    if (delta == 0) or (zidx % delta == 0):
                        remainer = self.group.val % 2
                        zmin = max(zidx-delta,0)
                        zmax = min(zidx+delta+remainer,sz)
                        new_delta = zmax-zmin
                        data = pa_stack[:,zmin:zmax,:,:]
                        s_pa = data.shape[0]
                        selected_imRaw = np.swapaxes(data, 0, 1).reshape((s_pa * new_delta, sy, sx))
                        if self.proc.current_data == Accel.USE_TORCH.value:
                            self.h.calibrate_pytorch(selected_imRaw,self.find_carrier.val)
                        elif self.proc.current_data == Accel.USE_CUPY.value:
                            self.h.calibrate_cupy(selected_imRaw, self.find_carrier.val)
                        else:
                            self.h.calibrate(selected_imRaw,self.find_carrier.val)                
                if self.proc.current_data == Accel.USE_TORCH.value:
                    stackSIM[zidx,:,:] = self.h.reconstruct_pytorch(phases_stack.astype(np.float32)) #TODO:this is left after conversion from torch
                elif self.proc.current_data == Accel.USE_CUPY.value:
                    stackSIM[zidx, :, :] = self.h.reconstruct_cupy(phases_stack.astype(np.float32))  # TODO:this is left after conversion from torch
                else:
                    stackSIM[zidx,:,:] = self.h.reconstruct_rfftw(phases_stack)      
            elapsed_time = time.time() - start_time
            self.messageBox.setText(f'Stack reconstruction time {elapsed_time:.3f}s')
            return stackSIM
        
        @thread_worker(connect={'returned': update_sim_image})
        def _batch_reconstruction():
            warnings.filterwarnings('ignore')
            start_time = time.time()
            if self.proc.current_data == Accel.USE_TORCH.value:
                stackSIM = self.h.batchreconstructcompact_pytorch(paz_stack, blocksize=32)
            elif self.proc.current_data == Accel.USE_CUPY.value:
                stackSIM = self.h.batchreconstructcompact_cupy(paz_stack, blocksize=32)
            else:
                stackSIM = self.h.batchreconstructcompact(paz_stack)
            elapsed_time = time.time() - start_time
            self.messageBox.setText(f'Batch reconstruction time {elapsed_time:.3f}s')
            return stackSIM

        # main function executed here
        assert self.isCalibrated, 'SIM processor not calibrated, unable to perform SIM reconstruction'
        fullstack = self.get_hyperstack()
        sa,sp,sz,sy,sx = fullstack.shape
        phases_angles = sa*sp
        pa_stack = fullstack.reshape(phases_angles, sz, sy, sx)
        paz_stack = np.swapaxes(pa_stack, 0, 1).reshape((phases_angles*sz, sy, sx))
        if self.batch.val:
            _batch_reconstruction()
        else: 
            _stack_reconstruction()
                
          
    def find_phaseshifts(self):
        assert self.isCalibrated, 'SIM processor not calibrated, unable to show phases'
        if self.sim_mode.current_data == Sim_modes.HEXSIM.value:
            self.find_hexsim_phaseshifts()
        if self.sim_mode.current_data == Sim_modes.RASIM.value:
            self.find_hexsim_phaseshifts()
        elif self.sim_mode.current_data == Sim_modes.SIM.value:
            self.find_sim_phaseshifts()
        
        
    def find_hexsim_phaseshifts(self):
        nbands = self.h._nbands
        nsteps = self.h._nsteps
        print(nbands)
        phaseshift = np.zeros((nsteps,nbands))
        expected_phase = np.zeros((nsteps,nbands))
        error = np.zeros((nsteps,nbands))
        stack = self.get_current_ap_stack()
        sa,sp,sy,sx = stack.shape
        img = stack.reshape(sa*sp, sy, sx) 
        for i in range (nbands):
            if self.proc.current_data == Accel.USE_TORCH.value:
                phase, _ = self.h.find_phase_pytorch(self.h.kx[i], self.h.ky[i], img)
            elif self.proc.current_data == Accel.USE_CUPY.value:
                phase, _ = self.h.find_phase_cupy(self.h.kx[i], self.h.ky[i], img)
            else:
                phase, _ = self.h.find_phase(self.h.kx[i], self.h.ky[i], img)
            expected_phase[:,i] = np.arange(nsteps) * 2*(i+1) * np.pi / nsteps
            phaseshift[:,i] = np.unwrap(phase - phase[0] - expected_phase[:,i]) + expected_phase[:,i]
        error = phaseshift-expected_phase
        data_to_plot = [expected_phase, phaseshift, error]
        symbols = ['.','o','|']
        legend = ['expected', 'measured', 'error']
        self.plot_with_plt(data_to_plot, legend, symbols,
                                xlabel = 'step', ylabel = 'phase (rad)', 
                                vmax = np.amax(expected_phase),
                                ticks_num = nsteps)
            
    
    def find_sim_phaseshifts(self):   
        stack = self.get_current_ap_stack()
        sa,sp,sy,sx = stack.shape
        img = stack.reshape(sa*sp, sy, sx)  
        for angle_idx in range (sa):
            phaseshift = np.zeros((sp,sa))
            expected_phase = np.zeros((sp,sa))
            error = np.zeros((sp,sa))
            if self.proc.current_data == Accel.USE_TORCH.value:
                phase, _ = self.h.find_phase_pytorch(self.h.kx[angle_idx], self.h.ky[angle_idx], img)
            elif self.proc.current_data == Accel.USE_CUPY.value:
                phase, _ = self.h.find_phase_cupy(self.h.kx[angle_idx], self.h.ky[angle_idx], img)
            else:
                phase, _ = self.h.find_phase(self.h.kx[angle_idx], self.h.ky[angle_idx], img)
            phase = np.unwrap(phase)
            phase = phase.reshape(sa,sp).T
            expected_phase[:,angle_idx] = np.arange(sp) * 2*np.pi / sp
            phaseshift = phase-phase[0,:]
            error = phaseshift-expected_phase      
            data_to_plot = [expected_phase[:,angle_idx], phaseshift[:,angle_idx], error[:,angle_idx]]
            symbols = ['.','o','|']
            legend = ['expected', 'measured', 'error']
            self.plot_with_plt(data_to_plot, legend, symbols, title = f'angle {angle_idx}',
                                    xlabel = 'step', ylabel = 'phase (rad)',
                                    vmax = np.amax(expected_phase),
                                    ticks_num = sp)
                             
    
    def plot_with_plt(self, data_list, legend, symbols,
                      xlabel = 'step', ylabel = 'phase',
                      vmax = 2*np.pi,
                      ticks_num = 3 ,
                      title = ''):
        import matplotlib.pyplot as plt
        char_size = 10
        plt.rc('font', family='calibri', size=char_size)
        fig = plt.figure(figsize=(4,3), dpi=150)
        ax = fig.add_subplot(111)
        ax.spines['top'].set_visible(False)
        ax.spines['right'].set_visible(False)
        ax.set_xlabel(xlabel, size=char_size)
        ax.set_ylabel(ylabel, size=char_size)
        ax.set_title(title, size=char_size)
        s = data_list[0].shape
        cols = 1 if len(s)==1 else s[1]
        colors = ('black','red','green')
        for cidx in range(cols):
            color = colors[cidx%3]
            for idx, data in enumerate(data_list):
                column = data if len(s)==1 else data[...,cidx]
                marker = symbols[idx]
                linewidth = 0.2 if marker == 'o' else 0.8
                ax.plot(column, marker=marker, linewidth =linewidth, color=color)    
       
        ax.xaxis.set_tick_params(labelsize=char_size*0.75)
        ax.yaxis.set_tick_params(labelsize=char_size*0.75)
        ax.legend(legend, loc='best', frameon = False, fontsize=char_size*0.8)
        ax.grid(True, which='major', axis='both', alpha=0.2)
        ticks = np.linspace(0, vmax, ticks_num)
        ax.set_yticks(ticks)
        fig.tight_layout()
        plt.show(block=False)
        plt.rcParams.update(plt.rcParamsDefault)


if __name__ == '__main__':

    import napari
    viewer = napari.Viewer()
    widget = SimAnalysis(viewer)
    my_reshape_widget = reshape()    
    viewer.window.add_dock_widget(my_reshape_widget, name = 'Reshape stack', add_vertical_stretch = True)
    viewer.window.add_dock_widget(widget,
                                  name = 'Sim analyzer @Polimi',
                                  add_vertical_stretch = True)
    napari.run() 
     <|MERGE_RESOLUTION|>--- conflicted
+++ resolved
@@ -6,10 +6,7 @@
 from widget_settings import Setting, Combo_box
 from baseSimProcessor import pytorch, cupy
 from hexSimProcessor import HexSimProcessor
-<<<<<<< HEAD
-=======
 from raSimProcessor import RaSimProcessor
->>>>>>> f34baad8
 from convSimProcessor import ConvSimProcessor
 import napari
 from qtpy.QtWidgets import QVBoxLayout, QSplitter, QHBoxLayout, QWidget, QPushButton, QLineEdit
@@ -127,17 +124,9 @@
         viewer.dims.set_point(axis=[0,1,2], value=[0,0,0]) #raises ValueError in napari versions <0.4.13 
 
 
-<<<<<<< HEAD
-@magic_factory    
+@magic_factory
 def choose_layer(image: Image):
-        pass #TODO: substitute with a qtwidget without magic functions 
-=======
-
-@magic_factory    
-def choose_layer(image: Image):
-        pass
-
->>>>>>> f34baad8
+        pass #TODO: substitute with a qtwidget without magic functions
 
 
 class SimAnalysis(QWidget):
@@ -182,12 +171,9 @@
         self.choose_layer_widget = choose_layer()
         self.choose_layer_widget.call_button.visible = False
         self.add_magic_function(self.choose_layer_widget, top_layout)
-<<<<<<< HEAD
         select_button = QPushButton('Select image layer')
         select_button.clicked.connect(self.select_layer)
         top_layout.addWidget(select_button)
-=======
->>>>>>> f34baad8
         # Fill bottom-left layout
         self.sim_mode = Combo_box(name = 'Mode', choices = Sim_modes, layout=left_layout,
                                   write_function = self.reset_processor)
@@ -286,16 +272,10 @@
         self.viewer.layers.events.inserted.connect(widget.reset_choices)
         self.viewer.layers.events.removed.connect(widget.reset_choices)
         _layout.addWidget(widget.native)
-<<<<<<< HEAD
-
-
-    #@magicgui(call_button='Select image layer')    
+
+
+    #@magicgui(call_button='Select image layer')
     def select_layer(self, image: Image):
-=======
-        
-    
-    def select_layer(self):
->>>>>>> f34baad8
         '''
         Selects a Image layer after checking that it contains raw sim data organized
         as a 5D stack (angle,phase,z,y,x).
@@ -304,21 +284,10 @@
         ----------
         image : napari.layers.Image
             The image layer to process, it contains the raw data 
-<<<<<<< HEAD
-        ''' 
+        '''
         image = self.choose_layer_widget.image.value
         if not isinstance(image, Image):
             raise(KeyError('Please select a image stack'))
-=======
-        '''
-        print(self.choose_layer_widget)
-        print(self.choose_layer_widget.image.value)
-        image = self.choose_layer_widget.image.value
-
-        if not isinstance(image, Image):
-            print('Please select a correct image stack')
-            return
->>>>>>> f34baad8
         if hasattr(self,'imageRaw_name'):
             delattr(self,'imageRaw_name')
         data = image.data
@@ -383,13 +352,8 @@
             t0 = time.time()
             if self.step_changed(0,2,3,4):
                 self.setReconstructor()
-<<<<<<< HEAD
             delta_t = time.time() - t0
             self.on_step_change.set_timeout(int(delta_t)+1)
-=======
-            delta_t = int(time.time() - t0)
-            self.on_step_change.set_timeout(delta_t)
->>>>>>> f34baad8
 
 
     def step_changed(self, *step_indexes):
@@ -428,12 +392,8 @@
             layer = self.viewer.add_image(image_values,
                                             name = im_name,
                                             scale = scale,
-<<<<<<< HEAD
                                             colormap = colormap,
                                             )
-=======
-                                            colormap = colormap)
->>>>>>> f34baad8
             layer.interpolation2d = 'spline36'
         self.center_stack(image_values)
         # self.move_layer_to_top(layer)
@@ -545,7 +505,7 @@
                 self.start_sim_processor()
             else:
                 if self.sim_mode.current_data == Sim_modes.HEXSIM.value:  
-                    self.h = HexSimProcessor(self.phases_number.val)  
+                    self.h = HexSimProcessor(self.phases_number.val)
                     k_shape = (3,1)
                 elif self.sim_mode.current_data == Sim_modes.SIM.value and self.phases_number.val >= 3 and self.angles_number.val > 0:
                     self.h = ConvSimProcessor(angleSteps=self.angles_number.val,
@@ -696,22 +656,15 @@
                 radii = []
                 colors = []
                 for idx, (kx,ky) in enumerate(zip(kxs,kys)):
-<<<<<<< HEAD
                     pc[idx,0] = ky[0] / dky + Ny/2
                     pc[idx,1] = kx[0] / dkx + Nx/2
                     radii.append(((Nx + Ny) // 60, (Nx + Ny) // 60)) # radius of the displayed circle
-                layer=self.add_circles(pc, radii, name, color='red')
-=======
-                    pc[idx,0] = ky[0] / dk + N/2
-                    pc[idx,1] = kx[0] / dk + N/2
-                    radii.append(self.h.N // 30) # radius of the displayed circle
                     if idx == self.carrier_idx.val:
                         colors.append('red')
                     else:
                         colors.append('yellow')
                 layer=self.add_circles(pc, radii, name, color=colors)
->>>>>>> f34baad8
-                self.move_layer_to_top(layer) 
+                self.move_layer_to_top(layer)
                 # kr = np.sqrt(kxs**2+kys**2)
                 # print('Carrier magnitude / cut off:', *kr/cutoff*dk)
             elif name in self.viewer.layers:
@@ -989,7 +942,7 @@
         symbols = ['.','o','|']
         legend = ['expected', 'measured', 'error']
         self.plot_with_plt(data_to_plot, legend, symbols,
-                                xlabel = 'step', ylabel = 'phase (rad)', 
+                                xlabel = 'step', ylabel = 'phase (rad)',
                                 vmax = np.amax(expected_phase),
                                 ticks_num = nsteps)
             
