--- conflicted
+++ resolved
@@ -1057,8 +1057,7 @@
         cross_corr_result = xp.sum(p * p0 * xp.outer(
                         phase_shift_to_ypeak, phase_shift_to_xpeak), axis = (1,2)) * scaling
 
-        # if self.debug > 1:
-        if True:
+        if self.debug > 1:
             plt.figure()
             plt.title('Find phase')
             if useTorch:
@@ -1068,13 +1067,8 @@
             else:
                 plt.imshow(xp.sqrt(xp.abs(FFT.fftshift(FFT.fft2(p[0, :, :] * p0)))), cmap=plt.get_cmap('gray'))
             ax = plt.gca()
-<<<<<<< HEAD
             pxc0 = np.int32(np.round(kx / self._dkx) + self.N / 2)
             pyc0 = np.int32(np.round(ky / self._dky) + self.N / 2)
-=======
-            pxc0 = int(np.round(kx / self._dk) + self.N / 2)
-            pyc0 = int(np.round(ky / self._dk) + self.N / 2)
->>>>>>> f34baad8
             circle = plt.Circle((pxc0, pyc0), color='red', fill=False)
             ax.add_artist(circle)
             mag = (25 * self.Ny / 256, 25 * self.Nx / 256)
@@ -1090,7 +1084,6 @@
             plt.figure()
             plt.title('Zoom Find phase')
             plt.imshow(abs(ixfz.squeeze()))
-            plt.show(block=False)
 
         ampl = xp.abs(cross_corr_result) * 2
         phase = xp.angle(cross_corr_result)
@@ -1129,8 +1122,7 @@
         kx = self._dkx * (pxc0 - self.Nx / 2)
         ky = self._dky * (pyc0 - self.Ny / 2)
 
-        # if self.debug:
-        if True:
+        if self.debug:
             plt.figure()
             plt.title('Find carrier')
             plt.imshow(ixf, cmap = plt.get_cmap('gray'))
@@ -1145,13 +1137,8 @@
         return kx, ky
 
     def _refineCarrier(self, band0, band1, kx_in, ky_in):
-<<<<<<< HEAD
         pxc0 = np.int32(np.round(kx_in / self._dkx) + self.Nx // 2)
         pyc0 = np.int32(np.round(ky_in / self._dky) + self.Ny // 2)
-=======
-        pxc0 = int(np.round(kx_in / self._dk) + self.N // 2)
-        pyc0 = int(np.round(ky_in / self._dk) + self.N // 2)
->>>>>>> f34baad8
 
         otf_exclude_min_radius = self.eta / 2
         otf_exclude_max_radius = self.eta * 2
@@ -1174,9 +1161,7 @@
 
         band = band0_common * band1_common
 
-        # if self.debug:
-        if True:
-            print('debug in refine carrier')
+        if self.debug:
             ixf = np.abs(fft.fftshift(fft.fft2(fft.fftshift(band))))
             plt.figure()
             plt.title('Refine carrier')
@@ -1186,7 +1171,6 @@
             ax.add_artist(circle)
             circle = patches.Ellipse((self.Nx // 2, self.Ny // 2), width=4 / self._dkx, height=4 / self._dky, color='green', fill=False)
             ax.add_artist(circle)
-            plt.show(block=False)
 
         mag = (25 * self.Ny / 256, 25 * self.Nx / 256)
         ixfz, Kx, Ky = self._zoomf(band, (self.Nx, self.Ny), np.single(self._kx[pxc0]), np.single(self._ky[pyc0]), mag , self._dkx * self.Nx)
@@ -1250,13 +1234,8 @@
         band0 = cp.asarray(band0)
         band1 = cp.asarray(band1)
 
-<<<<<<< HEAD
         pxc0 = np.int32(np.round(kx_in/self._dkx) + self.Nx // 2)
         pyc0 = np.int32(np.round(ky_in/self._dky) + self.Ny // 2)
-=======
-        pxc0 = int(np.round(kx_in/self._dk)+self.N//2)
-        pyc0 = int(np.round(ky_in/self._dk)+self.N//2)
->>>>>>> f34baad8
 
         otf_exclude_min_radius = self.eta/2
         otf_exclude_max_radius = 1.5
@@ -1344,13 +1323,8 @@
         band0 = torch.as_tensor(band0, device=self.tdev)
         band1 = torch.as_tensor(band1, device=self.tdev)
 
-<<<<<<< HEAD
         pxc0 = np.int32(np.round(kx_in/self._dkx) + self.Nx // 2)
         pyc0 = np.int32(np.round(ky_in/self._dky) + self.Ny // 2)
-=======
-        pxc0 = int(np.round(kx_in/self._dk) + self.N // 2)
-        pyc0 = int(np.round(ky_in/self._dk) + self.N // 2)
->>>>>>> f34baad8
 
         otf_exclude_min_radius = self.eta / 2
         otf_exclude_max_radius = self.eta * 2
